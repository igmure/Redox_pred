from abc import ABC, abstractmethod
from typing import Tuple, Optional
from rdkit import Chem
from rdkit.Chem import rdDetermineBonds, RemoveHs, AllChem
import pandas as pd


class DatasetToCSVBaseClass(ABC):
    """
    Abstract base class for handling XYZ files and processing them into CSV-compatible data.
    """

    def xyz_to_smiles(self, file_path: str, charge: int) -> Optional[str]:
        """
        Converts the content of an XYZ file to SMILES format.

        Args:
        - file_path: Path to the XYZ file.

        Returns:
        - SMILES string if conversion is successful, None otherwise.
        """
        try:
            raw_mol = Chem.MolFromXYZFile(file_path)
            mol = Chem.Mol(raw_mol)
            if charge != 0:
                rdDetermineBonds.DetermineBonds(mol, useHueckel=True, charge=charge)
            else:
                rdDetermineBonds.DetermineBonds(mol)
            mol_no_h = RemoveHs(mol)
            
            if mol:
                return Chem.MolToSmiles(mol_no_h, canonical=True, isomericSmiles=False)
        except Exception as e:
            print(f"Error converting XYZ to SMILES for file {file_path}: {e}")
        return None
    
<<<<<<< HEAD
    def xyz_to_mol(self, file_path: str, charge: int) -> Optional[str]:
        """
        Converts the content of an XYZ file to mol (geometry optimized by forcefield not from xyz:( )

        Args:
        - file_path: Path to the XYZ file.

        Returns:
        - SMILES string if conversion is successful, None otherwise.
        """
        try:
            mol = Chem.MolFromXYZFile(file_path)
            
            if mol is None:
                print(f"Failed to load molecule from XYZ file: {file_path}")
                return None
            rdDetermineBonds.DetermineBonds(mol)
            # Embed the molecule in 3D space
            AllChem.EmbedMolecule(mol, AllChem.ETKDG())

            # Set formal charges if necessary
            if charge != 0:
                for atom in mol.GetAtoms():
                    atom.SetFormalCharge(charge)

            # # Optimize geometry using MMFF forcefield
            # if not AllChem.MMFFOptimizeMolecule(mol):
            #     print(f"Geometry optimization failed for molecule: {file_path}")
            #     return None

            return mol
        except Exception as e:
            print(f"Error converting XYZ to mol for file {file_path}: {e}")
        return None
=======
    def sdf_to_mol(self, file_path: str) -> Optional[str]:
        """
        Converts the content of an sdf file to SMILES format.

        Args:
        - file_path: Path to the sdf file.
>>>>>>> 20ea534f

        Returns:
        - SMILES string if conversion is successful, None otherwise.
        """
        try:
            mol_supplier = Chem.SDMolSupplier(file_path)
            mol = mol_supplier[0]
            return mol
            # mol = Chem.Mol(mol)
            
            # if charge != 0:
            #     rdDetermineBonds.DetermineBonds(mol, useHueckel=True, charge=charge)
            # else:
            #     rdDetermineBonds.DetermineBonds(mol)
            # mol_no_h = RemoveHs(mol)
            # return mol
        except Exception as e:
            print(f"Error converting sdf to mol for file {file_path}: {e}")
        return None
    
    @abstractmethod
    def parse_xyz_file(
        self, file_path: str
    ) -> Tuple[Optional[int], Optional[float], Optional[float], Optional[str]]:
        """
        Parses the XYZ file to extract the number of atoms, SCF energy (E), Gibbs free energy (G), and the SMILES string.

        Args:
        - file_path: Path to the XYZ file.

        Returns:
        - A tuple containing:
            - num_atoms: The number of atoms in the structure (or None if invalid).
            - e_value: The SCF energy (E) value (or None if not found).
            - g_value: The Gibbs free energy (G) value (or None if not found).
            - smiles: The SMILES string (or None if conversion fails).
        """
        pass

    @abstractmethod
    def extract_metadata(self, filename: str) -> Tuple[str, str, int, str]:
        """
        Extracts metadata (family, system number, charge, and structure type) from the filename.

        Args:
        - filename: The XYZ file name.

        Returns:
        - A tuple containing:
            - family: The family name extracted from the filename.
            - system: The system number within the family.
            - charge: The charge of the system.
            - structure_type: The type of the structure (gn, ox, rd).
        """
        pass

    @abstractmethod
    def process_files(self, folder_path: str) -> pd.DataFrame:
        """
        Processes all XYZ files in the folder and returns a DataFrame with data for each family-system pair.

        Args:
        - folder_path: Path to the folder containing the XYZ files.

        Returns:
        - A pandas DataFrame containing data for each family-system pair, with separate columns for
          SCF energy (E) and Gibbs free energy (G) for each structure type (gn, ox, rd).
        """
        pass<|MERGE_RESOLUTION|>--- conflicted
+++ resolved
@@ -35,7 +35,6 @@
             print(f"Error converting XYZ to SMILES for file {file_path}: {e}")
         return None
     
-<<<<<<< HEAD
     def xyz_to_mol(self, file_path: str, charge: int) -> Optional[str]:
         """
         Converts the content of an XYZ file to mol (geometry optimized by forcefield not from xyz:( )
@@ -70,14 +69,14 @@
         except Exception as e:
             print(f"Error converting XYZ to mol for file {file_path}: {e}")
         return None
-=======
+
+    
     def sdf_to_mol(self, file_path: str) -> Optional[str]:
         """
         Converts the content of an sdf file to SMILES format.
 
         Args:
         - file_path: Path to the sdf file.
->>>>>>> 20ea534f
 
         Returns:
         - SMILES string if conversion is successful, None otherwise.
